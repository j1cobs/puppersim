--- conflicted
+++ resolved
@@ -24,24 +24,6 @@
 L2 = 0.11  # meters
 
 
-<<<<<<< HEAD
-=======
-def load_reacher():
-  p.connect(p.GUI)
-  p.configureDebugVisualizer(p.COV_ENABLE_RGB_BUFFER_PREVIEW, 0)
-  p.configureDebugVisualizer(p.COV_ENABLE_DEPTH_BUFFER_PREVIEW, 0)
-  p.configureDebugVisualizer(p.COV_ENABLE_SEGMENTATION_MARK_PREVIEW, 0)
-  p.setAdditionalSearchPath(pybullet_data.getDataPath())
-  p.resetDebugVisualizerCamera(cameraDistance=0.3,
-                               cameraYaw=-134,
-                               cameraPitch=-30,
-                               cameraTargetPosition=[-0.08, 0, 0.1])
-
-  URDF_PATH = pd.getDataPath() + "/pupper_arms_dual.urdf"
-  return p.loadURDF(URDF_PATH, useFixedBase=True)
-
-
->>>>>>> 6c1dda4a
 def main(argv):
   run_on_robot = FLAGS.run_on_robot
   reacher = reacher_sim_utils.load_reacher()
